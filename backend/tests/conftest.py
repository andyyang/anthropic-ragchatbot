--- conflicted
+++ resolved
@@ -1,15 +1,11 @@
 import os
-<<<<<<< HEAD
 import sys
-from unittest.mock import Mock
-
-import pytest
-=======
 from unittest.mock import Mock, MagicMock, patch
 from typing import List, Dict, Any, Optional
 from fastapi import FastAPI
 from fastapi.testclient import TestClient
->>>>>>> 9c33591a
+
+import pytest
 
 # Add the backend directory to the Python path
 backend_path = os.path.abspath(os.path.join(os.path.dirname(__file__), ".."))
@@ -250,8 +246,7 @@
 
     return mock_manager
 
-<<<<<<< HEAD
-=======
+
 @pytest.fixture
 def mock_rag_system():
     """Mock RAG system for API testing"""
@@ -274,6 +269,7 @@
     }
     
     return mock_rag
+
 
 @pytest.fixture
 def test_app():
@@ -379,13 +375,13 @@
     
     return app
 
+
 @pytest.fixture
 def test_client(test_app, mock_rag_system):
     """Create test client for API testing with mocked RAG system"""
     # Replace the mock RAG system in the app with our fixture
     test_app.state.rag_system = mock_rag_system
     return TestClient(test_app)
->>>>>>> 9c33591a
 
 @pytest.fixture(autouse=True)
 def cleanup_test_db():
